language: java
jdk:
<<<<<<< HEAD
  - oraclejdk8
=======
  - openjdk8
>>>>>>> 27c9ebd3

script:
  - mvn test cobertura:cobertura
after_success:
  - bash <(curl -s https://codecov.io/bash)
<|MERGE_RESOLUTION|>--- conflicted
+++ resolved
@@ -1,12 +1,8 @@
 language: java
 jdk:
-<<<<<<< HEAD
-  - oraclejdk8
-=======
   - openjdk8
->>>>>>> 27c9ebd3
 
 script:
   - mvn test cobertura:cobertura
 after_success:
-  - bash <(curl -s https://codecov.io/bash)
+  - bash <(curl -s https://codecov.io/bash)