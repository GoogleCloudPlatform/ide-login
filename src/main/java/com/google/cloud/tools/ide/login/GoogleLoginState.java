--- conflicted
+++ resolved
@@ -58,15 +58,10 @@
 
   private static final String OAUTH2_NATIVE_CALLBACK_URL = GoogleOAuthConstants.OOB_REDIRECT_URI;
 
-<<<<<<< HEAD
   private static final String DEFAULT_API_APPLICATION_NAME = "google-ide-login";
 
-  private final int USER_INFO_QUERY_HTTP_CONNECTION_TIMEOUT = 5000 /* ms */;
-  private final int USER_INFO_QUERY_HTTP_READ_TIMEOUT = 3000 /* ms */;
-=======
   private static final int USER_INFO_QUERY_HTTP_CONNECTION_TIMEOUT = 5000 /* ms */;
   private static final int USER_INFO_QUERY_HTTP_READ_TIMEOUT = 3000 /* ms */;
->>>>>>> 915a6c4c
 
   private static final JsonFactory jsonFactory = new JacksonFactory();
   private static final HttpTransport transport = new NetHttpTransport();
