/*
 * Copyright 2016 Google Inc. All Rights Reserved.
 *
 * Licensed under the Apache License, Version 2.0 (the "License");
 * you may not use this file except in compliance with the License.
 * You may obtain a copy of the License at
 *
 *    http://www.apache.org/licenses/LICENSE-2.0
 *
 * Unless required by applicable law or agreed to in writing, software
 * distributed under the License is distributed on an "AS IS" BASIS,
 * WITHOUT WARRANTIES OR CONDITIONS OF ANY KIND, either express or implied.
 * See the License for the specific language governing permissions and
 * limitations under the License.
 */

package com.google.cloud.tools.ide.login;

import com.google.api.client.auth.oauth2.Credential;
import com.google.api.client.googleapis.auth.oauth2.GoogleAuthorizationCodeRequestUrl;
import com.google.api.client.googleapis.auth.oauth2.GoogleAuthorizationCodeTokenRequest;
import com.google.api.client.googleapis.auth.oauth2.GoogleCredential;
import com.google.api.client.googleapis.auth.oauth2.GoogleOAuthConstants;
import com.google.api.client.googleapis.auth.oauth2.GoogleTokenResponse;
import com.google.api.client.http.HttpRequest;
import com.google.api.client.http.HttpRequestInitializer;
import com.google.api.client.http.HttpTransport;
import com.google.api.client.http.javanet.NetHttpTransport;
import com.google.api.client.json.JsonFactory;
import com.google.api.client.json.jackson.JacksonFactory;
import com.google.common.annotations.VisibleForTesting;
import com.google.common.base.Preconditions;
<<<<<<< HEAD
import com.google.common.base.Strings;
=======
import com.google.common.collect.ImmutableSet;
>>>>>>> aa815ff7
import com.google.common.collect.Lists;

import javax.annotation.Nonnull;
import javax.annotation.Nullable;
import java.io.IOException;
import java.util.Collection;
import java.util.HashSet;
import java.util.Set;

/**
 * Provides methods for logging into and out of Google services via OAuth 2.0, and for returning
 * credentials while a user is logged in.
 *
 * <p>This class is platform independent, but an instance is constructed with platform-specific
 * implementations of the {@link OAuthDataStore} interface to store credentials persistently on
 * the platform, the {@link UiFacade} interface to perform certain user interactions using the
 * platform UI, and the {@link LoggerFacade} interface to write to the platform's logging system.
 *
 * Note: the support for support multi-account login was added later, and as such, not every
 * aspect of multi-account login is fully addressed.
 */
public class GoogleLoginState {

  private static final String OAUTH2_NATIVE_CALLBACK_URL = GoogleOAuthConstants.OOB_REDIRECT_URI;

  private final int USER_INFO_QUERY_HTTP_CONNECTION_TIMEOUT = 5000 /* ms */;
  private final int USER_INFO_QUERY_HTTP_READ_TIMEOUT = 3000 /* ms */;

  private static final JsonFactory jsonFactory = new JacksonFactory();
  private static final HttpTransport transport = new NetHttpTransport();

  private final String clientId;
  private final String clientSecret;
  private final ImmutableSet<String> oAuthScopes;
  private final OAuthDataStore authDataStore;
  private final UiFacade uiFacade;
  private final LoggerFacade loggerFacade;

  // List of currently logged-in users.
  private final AccountRoster accountRoster = new AccountRoster();

  private final Collection<LoginListener> listeners;

<<<<<<< HEAD
  @VisibleForTesting GoogleAuthorizationCodeTokenRequestCreator
      googleAuthorizationCodeTokenRequestCreator = new GoogleAuthorizationCodeTokenRequestCreator();
  @VisibleForTesting UserInfoService userInfoService = new UserInfoService();
=======
  // Wrapper of the GoogleAuthorizationCodeTokenRequest constructor. Only for unit-testing.
  private final GoogleAuthorizationCodeTokenRequestCreator googleAuthorizationCodeTokenRequestCreator;
  private final String emailQueryUrl;
>>>>>>> aa815ff7

  /**
   * Construct a new platform-specific {@code GoogleLoginState} for a specified client application
   * and specified authorization scopes.
   *
   * @param clientId the client ID for the specified client application
   * @param clientSecret the client secret for the specified client application
   * @param oAuthScopes the authorization scopes
   * @param authDataStore
   *     a platform-specific implementation of the {@link OAuthDataStore} interface
   * @param uiFacade a platform-specific implementation of the {@link UiFacade} interface
   * @param loggerFacade a platform-specific implementation of the {@link LoggerFacade} interface
   */
  public GoogleLoginState(
      String clientId, String clientSecret, Set<String> oAuthScopes,
      OAuthDataStore authDataStore, UiFacade uiFacade, LoggerFacade loggerFacade) {
    this.clientId = clientId;
    this.clientSecret = clientSecret;
    this.oAuthScopes = ImmutableSet.copyOf(oAuthScopes);
    this.authDataStore = authDataStore;
    this.uiFacade = uiFacade;
    this.loggerFacade = loggerFacade;

    listeners = Lists.newLinkedList();
    retrieveSavedCredentials();
  }

  /**
   * Register a specified {@link LoginListener} to be notified of changes to the logged-in state.
   *
   * @param listener the specified {@code LoginListener}
   */
  public void addLoginListener(LoginListener listener) {
    synchronized(listeners) {
      listeners.add(listener);
    }
  }

  /**
   * @return true if there is at least one account logged in; false otherwise
   */
  public boolean isLoggedIn() {
    return !accountRoster.isEmpty();
  }

  /**
   * Conducts a user interaction, which may involve both browsers and platform-specific UI widgets,
   * to allow the user to sign in, and returns a result indicating whether the user successfully
   * signed in. (This method always prompts to sign in, allowing signing in with multiple accounts.)
   *
   * <p>The caller may optionally specify a title to be displayed at the top of the interaction, if
   * the platform supports it. This is for when the user is presented the login dialog from doing
   * something other than logging in, such as accessing Google API services. It should say something
   * like "Importing a project from Drive requires signing in."
   *
   * If a user signs in with an already existing account, the old account will be replaced with
   * the new login result.
   *
   * @param title
   *     the title to be displayed at the top of the interaction if the platform supports it, or
   *     {@code null} if no title is to be displayed
   * @return signed-in {@link Account} for successful login; {@code null} otherwise
   */
  public Account logIn(@Nullable String title) {
    GoogleAuthorizationCodeRequestUrl requestUrl =
        new GoogleAuthorizationCodeRequestUrl(clientId, OAUTH2_NATIVE_CALLBACK_URL, oAuthScopes);

    String verificationCode =
        uiFacade.obtainVerificationCodeFromUserInteraction(title, requestUrl);
    if (verificationCode == null) {
      return null;
    }

    GoogleAuthorizationCodeTokenRequest authRequest =
        googleAuthorizationCodeTokenRequestCreator.create(transport, jsonFactory,
            clientId, clientSecret,
            verificationCode,
            OAUTH2_NATIVE_CALLBACK_URL);
    return logInHelper(authRequest);
  }

  /**
   * Conducts a user interaction, which may involve a browser or platform-specific UI widgets,
   * to allow the user to sign in, and returns a result indicating whether the user successfully
   * signed in. (This method always prompts to sign in, allowing signing in with multiple accounts.)
   *
   * The caller generates their own Google authorization URL which allows the user to set
   * their local http server. This allows the user to get the verification code from a local
   * server that OAuth can redirect to.
   *
   * If a user signs in with an already existing account, the old account will be replaced with
   * the new login result.
   *
   * @param title the title to be displayed at the top of the interaction if the platform supports it, or
   *     {@code null} if no title is to be displayed
   * @return signed-in {@link Account} for successful login; {@code null} otherwise
   */
  public Account logInWithLocalServer(@Nullable String title) {
    VerificationCodeHolder codeHolder =
        uiFacade.obtainVerificationCodeFromExternalUserInteraction(title);
    if (codeHolder == null) {
      return null;
    }

    GoogleAuthorizationCodeTokenRequest authRequest =
        googleAuthorizationCodeTokenRequestCreator.create(transport, jsonFactory,
            clientId, clientSecret,
            codeHolder.getVerificationCode(),
            codeHolder.getRedirectUrl());
    return logInHelper(authRequest);
  }

  private Account logInHelper(GoogleAuthorizationCodeTokenRequest authRequest) {
    try {
      GoogleTokenResponse authResponse = authRequest.execute();
      Account account = updateLoginState(authResponse);
      persistCredentials();
      uiFacade.notifyStatusIndicator();
      notifyLoginStatusChange();
      return account;
    } catch (IOException | EmailAddressNotReturnedException ex) {
      uiFacade.showErrorDialog(
          "Error while signing in",
          "An error occured while trying to sign in: " + ex.getMessage());
      loggerFacade.logError("Could not sign in", ex);
      return null;
    }
  }

  /**
   * Logs out all accounts. Pops up a question dialog asking if the user really wants to log out.
   *
   * @return false if the user canceled login; true otherwise
   */
  public boolean logOutAll() {
    return logOutAll(true);
  }

  /**
   * Logs out all accounts.
   *
   * @param showPrompt if true, opens a prompt asking if the user really wants
   *          to log out. If false, the user is logged out
   * @return false if the user canceled login; true otherwise
   */
  public boolean logOutAll(boolean showPrompt) {
    if (!isLoggedIn()) {
      return true;
    }

    if (showPrompt) {
      if (!uiFacade.askYesOrNo("Sign out?", "Are you sure you want to sign out?")) {
        return false;
      }
    }

    accountRoster.clear();
    authDataStore.clearStoredOAuthData();

    notifyLoginStatusChange();
    uiFacade.notifyStatusIndicator();
    return true;
  }

  private Credential buildCredential() {
    return new GoogleCredential.Builder()
        .setJsonFactory(jsonFactory)
        .setTransport(transport)
        .setClientSecrets(clientId, clientSecret)
        .build();
  }

  private Credential makeCredential(
      String accessToken, String refreshToken, long expiryTimeInMilliSeconds) {
    return buildCredential().setAccessToken(accessToken)
        .setRefreshToken(refreshToken)
        .setExpirationTimeMilliseconds(expiryTimeInMilliSeconds);
  }

  private Account updateLoginState(GoogleTokenResponse tokenResponse)
      throws IOException, EmailAddressNotReturnedException {
    Credential credential = buildCredential().setFromTokenResponse(tokenResponse);
    UserInfoService.UserInfo userInfo = queryUserInfo(credential);
    accountRoster.addAccount(
        new Account(userInfo.getEmail(), credential, userInfo.getName(), userInfo.getPicture()));

    // Return a copy of the credential.
    return new Account(userInfo.getEmail(), buildCredential().setFromTokenResponse(tokenResponse),
        userInfo.getName(), userInfo.getPicture());
  }

  private void retrieveSavedCredentials() {
    Preconditions.checkState(!isLoggedIn(), "Should be called only once in the constructor.");

    for (OAuthData savedAuthState : authDataStore.loadOAuthData()) {
      if (savedAuthState.getRefreshToken() == null || savedAuthState.getStoredScopes().isEmpty()) {
        authDataStore.removeOAuthData(savedAuthState.getEmail());
        continue;
      }

      if (!oAuthScopes.equals(savedAuthState.getStoredScopes())) {
        loggerFacade.logWarning(
            "OAuth scope set for stored credentials no longer valid, logging out.");
        loggerFacade.logWarning(oAuthScopes + " vs. " + savedAuthState.getStoredScopes());
        authDataStore.removeOAuthData(savedAuthState.getEmail());
        continue;
      }

      Credential credential = makeCredential(savedAuthState.getAccessToken(),
          savedAuthState.getRefreshToken(), savedAuthState.getAccessTokenExpiryTime());
      accountRoster.addAccount(new Account(savedAuthState.getEmail(), credential,
          savedAuthState.getName(), savedAuthState.getAvatarUrl()));
    }
  }

  private void notifyLoginStatusChange() {
    Set<Account> accounts = listAccounts();  // Take a snapshot of accounts.
    synchronized(listeners) {
      for (LoginListener listener : listeners) {
        listener.statusChanged(accounts);
      }
    }
  }

  @VisibleForTesting
  UserInfoService.UserInfo queryUserInfo(Credential credential)
      throws IOException, EmailAddressNotReturnedException {
    HttpRequestInitializer timeoutSetter = new HttpRequestInitializer() {
      @Override
      public void initialize(HttpRequest httpRequest) throws IOException {
        httpRequest.setConnectTimeout(USER_INFO_QUERY_HTTP_CONNECTION_TIMEOUT);
        httpRequest.setReadTimeout(USER_INFO_QUERY_HTTP_READ_TIMEOUT);
      }
    };

    UserInfoService.UserInfo userInfo = userInfoService.buildAndExecuteRequest(
        transport, jsonFactory, credential, timeoutSetter);
    if (userInfo == null || Strings.isNullOrEmpty(userInfo.getEmail())) {
      throw new EmailAddressNotReturnedException("Server failed to return email address");
    }
<<<<<<< HEAD
    return userInfo;
=======
    return userEmail;
  }

  /**
   * Takes a string that looks like "param1=val1&param2=val2&param3=val3" and
   * puts the key-value pairs into a map. The string is assumed to be UTF-8
   * encoded. If the string has a '?' character, then only the characters after
   * the question mark are considered.
   *
   * @param params the parameter string
   * @return a map with the key value pairs
   * @throws UnsupportedEncodingException if UTF-8 encoding is not supported
   */
  private static Map<String, String> parseUrlParameters(String params)
      throws UnsupportedEncodingException {
    Map<String, String> paramMap = new HashMap<>();

    int questionMark = params.indexOf('?');
    if (questionMark > -1) {
      params = params.substring(questionMark + 1);
    }

    String[] paramArray = params.split("&");
    for (String param : paramArray) {
      String[] keyVal = param.split("=");
      if (keyVal.length == 2) {
        paramMap.put(URLDecoder.decode(keyVal[0], "UTF-8"), URLDecoder.decode(keyVal[1], "UTF-8"));
      }
    }
    return paramMap;
>>>>>>> aa815ff7
  }

  /**
   * Returns a (snapshot) list of currently logged-in accounts. UI may call this to update login
   * widgets, e.g., inside {@link UiFacade#notifyStatusIndicator}.
   *
   */
  @Nonnull
  public Set<Account> listAccounts() {
    Set<Account> snapshot = new HashSet<>();
    for (Account account : accountRoster.getAccounts()) {
      Credential credential = makeCredential(
          account.getAccessToken(), account.getRefreshToken(), account.getAccessTokenExpiryTime());

      snapshot.add(
          new Account(account.getEmail(), credential, account.getName(), account.getAvatarUrl()));
    }
    return snapshot;
  }

  private void persistCredentials() {
    Preconditions.checkState(isLoggedIn());

    for (Account account : accountRoster.getAccounts()) {
      OAuthData oAuthData = new OAuthData(account.getAccessToken(), account.getRefreshToken(),
          account.getEmail(), account.getName(), account.getAvatarUrl(),
          oAuthScopes, account.getAccessTokenExpiryTime());
      authDataStore.saveOAuthData(oAuthData);
    }
<<<<<<< HEAD
  }

  @VisibleForTesting
  static class EmailAddressNotReturnedException extends Exception {
    private EmailAddressNotReturnedException(String message) {
      super(message);
    }
=======
>>>>>>> aa815ff7
  };
}<|MERGE_RESOLUTION|>--- conflicted
+++ resolved
@@ -30,11 +30,8 @@
 import com.google.api.client.json.jackson.JacksonFactory;
 import com.google.common.annotations.VisibleForTesting;
 import com.google.common.base.Preconditions;
-<<<<<<< HEAD
 import com.google.common.base.Strings;
-=======
 import com.google.common.collect.ImmutableSet;
->>>>>>> aa815ff7
 import com.google.common.collect.Lists;
 
 import javax.annotation.Nonnull;
@@ -78,15 +75,9 @@
 
   private final Collection<LoginListener> listeners;
 
-<<<<<<< HEAD
-  @VisibleForTesting GoogleAuthorizationCodeTokenRequestCreator
-      googleAuthorizationCodeTokenRequestCreator = new GoogleAuthorizationCodeTokenRequestCreator();
-  @VisibleForTesting UserInfoService userInfoService = new UserInfoService();
-=======
   // Wrapper of the GoogleAuthorizationCodeTokenRequest constructor. Only for unit-testing.
-  private final GoogleAuthorizationCodeTokenRequestCreator googleAuthorizationCodeTokenRequestCreator;
-  private final String emailQueryUrl;
->>>>>>> aa815ff7
+  private final GoogleAuthorizationCodeTokenRequestCreator authorizationCodeTokenRequestCreator;
+  private final UserInfoService userInfoService;
 
   /**
    * Construct a new platform-specific {@code GoogleLoginState} for a specified client application
@@ -100,15 +91,25 @@
    * @param uiFacade a platform-specific implementation of the {@link UiFacade} interface
    * @param loggerFacade a platform-specific implementation of the {@link LoggerFacade} interface
    */
-  public GoogleLoginState(
-      String clientId, String clientSecret, Set<String> oAuthScopes,
+  public GoogleLoginState(String clientId, String clientSecret, Set<String> oAuthScopes,
       OAuthDataStore authDataStore, UiFacade uiFacade, LoggerFacade loggerFacade) {
+    this(clientId, clientSecret, oAuthScopes, authDataStore, uiFacade, loggerFacade,
+      new GoogleAuthorizationCodeTokenRequestCreator(), new UserInfoService());
+  }
+
+  @VisibleForTesting
+  GoogleLoginState(String clientId, String clientSecret, Set<String> oAuthScopes,
+      OAuthDataStore authDataStore, UiFacade uiFacade, LoggerFacade loggerFacade,
+      GoogleAuthorizationCodeTokenRequestCreator authorizationCodeTokenRequestCreator,
+      UserInfoService userInfoService) {
     this.clientId = clientId;
     this.clientSecret = clientSecret;
     this.oAuthScopes = ImmutableSet.copyOf(oAuthScopes);
     this.authDataStore = authDataStore;
     this.uiFacade = uiFacade;
     this.loggerFacade = loggerFacade;
+    this.authorizationCodeTokenRequestCreator = authorizationCodeTokenRequestCreator;
+    this.userInfoService = userInfoService;
 
     listeners = Lists.newLinkedList();
     retrieveSavedCredentials();
@@ -161,7 +162,7 @@
     }
 
     GoogleAuthorizationCodeTokenRequest authRequest =
-        googleAuthorizationCodeTokenRequestCreator.create(transport, jsonFactory,
+        authorizationCodeTokenRequestCreator.create(transport, jsonFactory,
             clientId, clientSecret,
             verificationCode,
             OAUTH2_NATIVE_CALLBACK_URL);
@@ -192,7 +193,7 @@
     }
 
     GoogleAuthorizationCodeTokenRequest authRequest =
-        googleAuthorizationCodeTokenRequestCreator.create(transport, jsonFactory,
+        authorizationCodeTokenRequestCreator.create(transport, jsonFactory,
             clientId, clientSecret,
             codeHolder.getVerificationCode(),
             codeHolder.getRedirectUrl());
@@ -327,40 +328,7 @@
     if (userInfo == null || Strings.isNullOrEmpty(userInfo.getEmail())) {
       throw new EmailAddressNotReturnedException("Server failed to return email address");
     }
-<<<<<<< HEAD
     return userInfo;
-=======
-    return userEmail;
-  }
-
-  /**
-   * Takes a string that looks like "param1=val1&param2=val2&param3=val3" and
-   * puts the key-value pairs into a map. The string is assumed to be UTF-8
-   * encoded. If the string has a '?' character, then only the characters after
-   * the question mark are considered.
-   *
-   * @param params the parameter string
-   * @return a map with the key value pairs
-   * @throws UnsupportedEncodingException if UTF-8 encoding is not supported
-   */
-  private static Map<String, String> parseUrlParameters(String params)
-      throws UnsupportedEncodingException {
-    Map<String, String> paramMap = new HashMap<>();
-
-    int questionMark = params.indexOf('?');
-    if (questionMark > -1) {
-      params = params.substring(questionMark + 1);
-    }
-
-    String[] paramArray = params.split("&");
-    for (String param : paramArray) {
-      String[] keyVal = param.split("=");
-      if (keyVal.length == 2) {
-        paramMap.put(URLDecoder.decode(keyVal[0], "UTF-8"), URLDecoder.decode(keyVal[1], "UTF-8"));
-      }
-    }
-    return paramMap;
->>>>>>> aa815ff7
   }
 
   /**
@@ -390,15 +358,5 @@
           oAuthScopes, account.getAccessTokenExpiryTime());
       authDataStore.saveOAuthData(oAuthData);
     }
-<<<<<<< HEAD
-  }
-
-  @VisibleForTesting
-  static class EmailAddressNotReturnedException extends Exception {
-    private EmailAddressNotReturnedException(String message) {
-      super(message);
-    }
-=======
->>>>>>> aa815ff7
-  };
+  }
 }